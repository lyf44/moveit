--- conflicted
+++ resolved
@@ -96,124 +96,124 @@
 // Base class contructor
 // ******************************************************************************************
 MotionPlanningDisplay::MotionPlanningDisplay() :
-    PlanningSceneDisplay(),
-    frame_(NULL),
-    frame_dock_(NULL),
-    animating_path_(false),
-    int_marker_display_(NULL)
-{
-    // Category Groups
-    plan_category_  = new rviz::Property( "Planning Request",   QVariant(), "", this );
-    metrics_category_ = new rviz::Property( "Planning Metrics", QVariant(), "", this );
-    path_category_  = new rviz::Property( "Planned Path",   QVariant(), "", this );
-
-    // Metrics category -----------------------------------------------------------------------------------------
-    compute_weight_limit_property_ = new rviz::BoolProperty( "Show Weight Limit", false, "Shows the weight limit at a particular pose for an end-effector",
-                                                             metrics_category_,
-                                                             SLOT( changedShowWeightLimit() ), this );
-
-    show_manipulability_index_property_ = new rviz::BoolProperty( "Show Manipulability Index", false, "Shows the manipulability index for an end-effector",
-                                                                  metrics_category_,
-                                                                  SLOT( changedShowManipulabilityIndex() ), this );
-
-    show_manipulability_property_ = new rviz::BoolProperty( "Show Manipulability", false, "Shows the manipulability for an end-effector",
-                                                            metrics_category_,
-                                                            SLOT( changedShowManipulability() ), this );
-
-    show_joint_torques_property_ = new rviz::BoolProperty( "Show Joint Torques", false, "Shows the joint torques for a given configuration and payload",
+  PlanningSceneDisplay(),
+  frame_(NULL),
+  frame_dock_(NULL),
+  animating_path_(false),
+  int_marker_display_(NULL)
+{
+  // Category Groups
+  plan_category_  = new rviz::Property( "Planning Request",   QVariant(), "", this );
+  metrics_category_ = new rviz::Property( "Planning Metrics", QVariant(), "", this );
+  path_category_  = new rviz::Property( "Planned Path",   QVariant(), "", this );
+  
+  // Metrics category -----------------------------------------------------------------------------------------
+  compute_weight_limit_property_ = new rviz::BoolProperty( "Show Weight Limit", false, "Shows the weight limit at a particular pose for an end-effector",
                                                            metrics_category_,
-                                                           SLOT( changedShowJointTorques() ), this );
-
-    metrics_set_payload_property_ =
-        new rviz::FloatProperty( "Payload", 1.0f, "Specify the payload at the end effector (kg)",
-                                 metrics_category_,
-                                 SLOT( changedMetricsSetPayload() ), this );
-    metrics_set_payload_property_->setMin( 0.0 );
-
-    // Planning request category -----------------------------------------------------------------------------------------
-
-    planning_group_property_ = new rviz::EditableEnumProperty("Planning Group", "", "The name of the group of links to plan for (from the ones defined in the SRDF)",
-                                                              plan_category_,
-                                                              SLOT( changedPlanningGroup() ), this );
-    show_workspace_property_ = new rviz::BoolProperty( "Show Workspace", false, "Shows the axis-aligned bounding box for the workspace allowed for planning",
+                                                           SLOT( changedShowWeightLimit() ), this );
+  
+  show_manipulability_index_property_ = new rviz::BoolProperty( "Show Manipulability Index", false, "Shows the manipulability index for an end-effector",
+                                                                metrics_category_,
+                                                                SLOT( changedShowManipulabilityIndex() ), this );
+  
+  show_manipulability_property_ = new rviz::BoolProperty( "Show Manipulability", false, "Shows the manipulability for an end-effector",
+                                                          metrics_category_,
+                                                          SLOT( changedShowManipulability() ), this );
+  
+  show_joint_torques_property_ = new rviz::BoolProperty( "Show Joint Torques", false, "Shows the joint torques for a given configuration and payload",
+                                                         metrics_category_,
+                                                         SLOT( changedShowJointTorques() ), this );
+  
+  metrics_set_payload_property_ =
+    new rviz::FloatProperty( "Payload", 1.0f, "Specify the payload at the end effector (kg)",
+                             metrics_category_,
+                             SLOT( changedMetricsSetPayload() ), this );
+  metrics_set_payload_property_->setMin( 0.0 );
+  
+  // Planning request category -----------------------------------------------------------------------------------------
+  
+  planning_group_property_ = new rviz::EditableEnumProperty("Planning Group", "", "The name of the group of links to plan for (from the ones defined in the SRDF)",
+                                                            plan_category_,
+                                                            SLOT( changedPlanningGroup() ), this );
+  show_workspace_property_ = new rviz::BoolProperty( "Show Workspace", false, "Shows the axis-aligned bounding box for the workspace allowed for planning",
+                                                     plan_category_,
+                                                     SLOT( changedWorkspace() ), this );
+  query_start_state_property_ = new rviz::BoolProperty( "Query Start State", true, "Shows the start state for the motion planning query",
+                                                        plan_category_,
+                                                        SLOT( changedQueryStartState() ), this );
+  query_goal_state_property_ = new rviz::BoolProperty( "Query Goal State", true, "Shows the goal state for the motion planning query",
                                                        plan_category_,
-                                                       SLOT( changedWorkspace() ), this );
-    query_start_state_property_ = new rviz::BoolProperty( "Query Start State", true, "Shows the start state for the motion planning query",
-                                                          plan_category_,
-                                                          SLOT( changedQueryStartState() ), this );
-    query_goal_state_property_ = new rviz::BoolProperty( "Query Goal State", true, "Shows the goal state for the motion planning query",
-                                                         plan_category_,
-                                                         SLOT( changedQueryGoalState() ), this );
-
-    query_start_color_property_ = new rviz::ColorProperty("Start State Color", QColor(0, 255, 0), "The highlight color for the start state",
-                                                          plan_category_,
-                                                          SLOT( changedQueryStartColor() ), this);
-    query_start_alpha_property_ =
-        new rviz::FloatProperty( "Start State Alpha", 1.0f, "Specifies the alpha for the robot links",
-                                 plan_category_,
-                                 SLOT( changedQueryStartAlpha() ), this );
-    query_start_alpha_property_->setMin( 0.0 );
-    query_start_alpha_property_->setMax( 1.0 );
-
-
-    query_goal_color_property_ = new rviz::ColorProperty( "Goal State Color", QColor(250, 128, 0), "The highlight color for the goal state",
-                                                          plan_category_,
-                                                          SLOT( changedQueryGoalColor() ), this );
-
-    query_goal_alpha_property_ =
-        new rviz::FloatProperty( "Goal State Alpha", 1.0f, "Specifies the alpha for the robot links",
-                                 plan_category_,
-                                 SLOT( changedQueryGoalAlpha() ), this );
-    query_goal_alpha_property_->setMin( 0.0 );
-    query_goal_alpha_property_->setMax( 1.0 );
-
-    query_colliding_link_color_property_ = new rviz::ColorProperty( "Colliding Link Color", QColor(255, 0, 0), "The highlight color for colliding links",
-                                                                    plan_category_,
-                                                                    SLOT( changedQueryCollidingLinkColor() ), this );
-
-    // Path category ----------------------------------------------------------------------------------------------------
-
-    trajectory_topic_property_ =
-        new rviz::RosTopicProperty( "Trajectory Topic", "/move_group/display_planned_path",
-                                    ros::message_traits::datatype<moveit_msgs::DisplayTrajectory>(),
-                                    "The topic on which the moveit_msgs::DisplayTrajectory messages are received",
-                                    path_category_,
-                                    SLOT( changedTrajectoryTopic() ), this );
-
-    display_path_visual_enabled_property_ =
-        new rviz::BoolProperty( "Show Robot Visual", true, "Indicates whether the geometry of the robot as defined for visualisation purposes should be displayed",
+                                                       SLOT( changedQueryGoalState() ), this );
+  
+  query_start_color_property_ = new rviz::ColorProperty("Start State Color", QColor(0, 255, 0), "The highlight color for the start state",
+                                                        plan_category_,
+                                                        SLOT( changedQueryStartColor() ), this);
+  query_start_alpha_property_ =
+    new rviz::FloatProperty( "Start State Alpha", 1.0f, "Specifies the alpha for the robot links",
+                             plan_category_,
+                             SLOT( changedQueryStartAlpha() ), this );
+  query_start_alpha_property_->setMin( 0.0 );
+  query_start_alpha_property_->setMax( 1.0 );
+  
+  
+  query_goal_color_property_ = new rviz::ColorProperty( "Goal State Color", QColor(250, 128, 0), "The highlight color for the goal state",
+                                                        plan_category_,
+                                                        SLOT( changedQueryGoalColor() ), this );
+  
+  query_goal_alpha_property_ =
+    new rviz::FloatProperty( "Goal State Alpha", 1.0f, "Specifies the alpha for the robot links",
+                             plan_category_,
+                             SLOT( changedQueryGoalAlpha() ), this );
+  query_goal_alpha_property_->setMin( 0.0 );
+  query_goal_alpha_property_->setMax( 1.0 );
+  
+  query_colliding_link_color_property_ = new rviz::ColorProperty( "Colliding Link Color", QColor(255, 0, 0), "The highlight color for colliding links",
+                                                                  plan_category_,
+                                                                  SLOT( changedQueryCollidingLinkColor() ), this );
+  
+  // Path category ----------------------------------------------------------------------------------------------------
+  
+  trajectory_topic_property_ =
+    new rviz::RosTopicProperty( "Trajectory Topic", "/move_group/display_planned_path",
+                                ros::message_traits::datatype<moveit_msgs::DisplayTrajectory>(),
+                                "The topic on which the moveit_msgs::DisplayTrajectory messages are received",
                                 path_category_,
-                                SLOT( changedDisplayPathVisualEnabled() ), this );
-
-    display_path_collision_enabled_property_ =
-        new rviz::BoolProperty( "Show Robot Collision", false, "Indicates whether the geometry of the robot as defined for collision detection purposes should be displayed",
-                                path_category_,
-                                SLOT( changedDisplayPathCollisionEnabled() ), this );
-
-    robot_path_alpha_property_ =
-        new rviz::FloatProperty( "Robot Alpha", 0.5f, "Specifies the alpha for the robot links",
-                                 path_category_,
-                                 SLOT( changedRobotPathAlpha() ), this );
-    robot_path_alpha_property_->setMin( 0.0 );
-    robot_path_alpha_property_->setMax( 1.0 );
-
-    state_display_time_property_ =  new rviz::EditableEnumProperty("State Display Time", "0.05 s", "The amount of wall-time to wait in between displaying states along a received trajectory path",
-                                                                   path_category_,
-                                                                   SLOT( changedStateDisplayTime() ), this );
-    state_display_time_property_->addOptionStd("REALTIME");
-    state_display_time_property_->addOptionStd("0.05 s");
-    state_display_time_property_->addOptionStd("0.1 s");
-    state_display_time_property_->addOptionStd("0.5 s");
-
-    loop_display_property_ =
-        new rviz::BoolProperty( "Loop Animation", false, "Indicates whether the last received path is to be animated in a loop",
-                                path_category_,
-                                SLOT( changedLoopDisplay() ), this );
-
-    trail_display_property_ =
-        new rviz::BoolProperty( "Show Trail", false, "Show a path trail",
-                                path_category_,
-                                SLOT( changedShowTrail() ), this );
+                                SLOT( changedTrajectoryTopic() ), this );
+  
+  display_path_visual_enabled_property_ =
+    new rviz::BoolProperty( "Show Robot Visual", true, "Indicates whether the geometry of the robot as defined for visualisation purposes should be displayed",
+                            path_category_,
+                            SLOT( changedDisplayPathVisualEnabled() ), this );
+  
+  display_path_collision_enabled_property_ =
+    new rviz::BoolProperty( "Show Robot Collision", false, "Indicates whether the geometry of the robot as defined for collision detection purposes should be displayed",
+                            path_category_,
+                            SLOT( changedDisplayPathCollisionEnabled() ), this );
+  
+  robot_path_alpha_property_ =
+    new rviz::FloatProperty( "Robot Alpha", 0.5f, "Specifies the alpha for the robot links",
+                             path_category_,
+                             SLOT( changedRobotPathAlpha() ), this );
+  robot_path_alpha_property_->setMin( 0.0 );
+  robot_path_alpha_property_->setMax( 1.0 );
+  
+  state_display_time_property_ =  new rviz::EditableEnumProperty("State Display Time", "0.05 s", "The amount of wall-time to wait in between displaying states along a received trajectory path",
+                                                                 path_category_,
+                                                                 SLOT( changedStateDisplayTime() ), this );
+  state_display_time_property_->addOptionStd("REALTIME");
+  state_display_time_property_->addOptionStd("0.05 s");
+  state_display_time_property_->addOptionStd("0.1 s");
+  state_display_time_property_->addOptionStd("0.5 s");
+  
+  loop_display_property_ =
+    new rviz::BoolProperty( "Loop Animation", false, "Indicates whether the last received path is to be animated in a loop",
+                            path_category_,
+                            SLOT( changedLoopDisplay() ), this );
+  
+  trail_display_property_ =
+    new rviz::BoolProperty( "Show Trail", false, "Show a path trail",
+                            path_category_,
+                            SLOT( changedShowTrail() ), this );
 }
 
 // ******************************************************************************************
@@ -221,160 +221,160 @@
 // ******************************************************************************************
 MotionPlanningDisplay::~MotionPlanningDisplay()
 {
-    clearTrajectoryTrail();
-    delete text_to_display_;
-    delete int_marker_display_;
-    delete frame_dock_;
+  clearTrajectoryTrail();
+  delete text_to_display_;
+  delete int_marker_display_;
+  delete frame_dock_;
 }
 
 void MotionPlanningDisplay::onInitialize(void)
 {
-    PlanningSceneDisplay::onInitialize();
-
-    text_display_scene_node_ = planning_scene_node_->createChildSceneNode();
-
-    display_path_robot_.reset(new KinematicStateVisualization(planning_scene_node_, context_, "Planned Path", path_category_));
-    display_path_robot_->setVisualVisible(display_path_visual_enabled_property_->getBool() );
-    display_path_robot_->setCollisionVisible( display_path_collision_enabled_property_->getBool() );
-    display_path_robot_->setVisible(false);
-
-    query_robot_start_.reset(new KinematicStateVisualization(planning_scene_node_, context_, "Planning Request Start", NULL));
-    query_robot_start_->setCollisionVisible(false);
-    query_robot_start_->setVisualVisible(true);
-    query_robot_start_->setVisible( query_start_state_property_->getBool() );
-    std_msgs::ColorRGBA color; QColor qcolor = query_start_color_property_->getColor();
-    color.r = qcolor.redF(); color.g = qcolor.greenF(); color.b = qcolor.blueF(); color.a = 1.0f;
-    query_robot_start_->setDefaultAttachedObjectColor(color);
-
-    query_robot_goal_.reset(new KinematicStateVisualization(planning_scene_node_, context_, "Planning Request Goal", NULL ));
-    query_robot_goal_->setCollisionVisible(false);
-    query_robot_goal_->setVisualVisible(true);
-    query_robot_goal_->setVisible( query_goal_state_property_->getBool() );
-    qcolor = query_goal_color_property_->getColor();
-    color.r = qcolor.redF(); color.g = qcolor.greenF(); color.b = qcolor.blueF();
-    query_robot_goal_->setDefaultAttachedObjectColor(color);
-
-    rviz::WindowManagerInterface* window_context = context_->getWindowManager();
-    frame_ = new MotionPlanningFrame(this, context_, window_context ? window_context->getParentWindow() : NULL);
-    if (window_context)
-        frame_dock_ = window_context->addPane("Motion Planning", frame_);
-
-    int_marker_display_ = context_->getDisplayFactory()->make("rviz/InteractiveMarkers");
-    int_marker_display_->initialize(context_);
-    int_marker_display_->subProp("Update Topic")->setValue(QString::fromStdString(robot_interaction::RobotInteraction::INTERACTIVE_MARKER_TOPIC + "/update"));
-
-    text_to_display_ = new rviz::MovableText("EMPTY");
-    text_to_display_->setTextAlignment(rviz::MovableText::H_CENTER, rviz::MovableText::V_CENTER);
-    text_to_display_->setCharacterHeight(0.08);
-    text_to_display_->showOnTop();
-    text_to_display_->setVisible(false);
-    text_display_for_start_ = false;
-    text_display_scene_node_->attachObject(text_to_display_);
+  PlanningSceneDisplay::onInitialize();
+  
+  text_display_scene_node_ = planning_scene_node_->createChildSceneNode();
+  
+  display_path_robot_.reset(new KinematicStateVisualization(planning_scene_node_, context_, "Planned Path", path_category_));
+  display_path_robot_->setVisualVisible(display_path_visual_enabled_property_->getBool() );
+  display_path_robot_->setCollisionVisible( display_path_collision_enabled_property_->getBool() );
+  display_path_robot_->setVisible(false);
+  
+  query_robot_start_.reset(new KinematicStateVisualization(planning_scene_node_, context_, "Planning Request Start", NULL));
+  query_robot_start_->setCollisionVisible(false);
+  query_robot_start_->setVisualVisible(true);
+  query_robot_start_->setVisible( query_start_state_property_->getBool() );
+  std_msgs::ColorRGBA color; QColor qcolor = query_start_color_property_->getColor();
+  color.r = qcolor.redF(); color.g = qcolor.greenF(); color.b = qcolor.blueF(); color.a = 1.0f;
+  query_robot_start_->setDefaultAttachedObjectColor(color);
+  
+  query_robot_goal_.reset(new KinematicStateVisualization(planning_scene_node_, context_, "Planning Request Goal", NULL ));
+  query_robot_goal_->setCollisionVisible(false);
+  query_robot_goal_->setVisualVisible(true);
+  query_robot_goal_->setVisible( query_goal_state_property_->getBool() );
+  qcolor = query_goal_color_property_->getColor();
+  color.r = qcolor.redF(); color.g = qcolor.greenF(); color.b = qcolor.blueF();
+  query_robot_goal_->setDefaultAttachedObjectColor(color);
+  
+  rviz::WindowManagerInterface* window_context = context_->getWindowManager();
+  frame_ = new MotionPlanningFrame(this, context_, window_context ? window_context->getParentWindow() : NULL);
+  if (window_context)
+    frame_dock_ = window_context->addPane("Motion Planning", frame_);
+  
+  int_marker_display_ = context_->getDisplayFactory()->make("rviz/InteractiveMarkers");
+  int_marker_display_->initialize(context_);
+  int_marker_display_->subProp("Update Topic")->setValue(QString::fromStdString(robot_interaction::RobotInteraction::INTERACTIVE_MARKER_TOPIC + "/update"));
+  
+  text_to_display_ = new rviz::MovableText("EMPTY");
+  text_to_display_->setTextAlignment(rviz::MovableText::H_CENTER, rviz::MovableText::V_CENTER);
+  text_to_display_->setCharacterHeight(0.08);
+  text_to_display_->showOnTop();
+  text_to_display_->setVisible(false);
+  text_display_for_start_ = false;
+  text_display_scene_node_->attachObject(text_to_display_);
 }
 
 void MotionPlanningDisplay::reset(void)
 {
-    clearTrajectoryTrail();
-    text_to_display_->setVisible(false);
-    trajectory_message_to_display_.reset();
-    displaying_trajectory_message_.reset();
-    animating_path_ = false;
-
-    display_path_robot_->clear();
-    query_robot_start_->clear();
-    query_robot_goal_->clear();
-
-    PlanningSceneDisplay::reset();
-
-    frame_->disable();
-    frame_->enable();
-
-    query_robot_start_->setVisible( query_start_state_property_->getBool() );
-    query_robot_goal_->setVisible( query_goal_state_property_->getBool() );
-    display_path_robot_->setVisualVisible(display_path_visual_enabled_property_->getBool() );
-    display_path_robot_->setCollisionVisible( display_path_collision_enabled_property_->getBool() );
-    display_path_robot_->setVisible(false);
+  clearTrajectoryTrail();
+  text_to_display_->setVisible(false);
+  trajectory_message_to_display_.reset();
+  displaying_trajectory_message_.reset();
+  animating_path_ = false;
+  
+  display_path_robot_->clear();
+  query_robot_start_->clear();
+  query_robot_goal_->clear();
+  
+  PlanningSceneDisplay::reset();
+  
+  frame_->disable();
+  frame_->enable();
+  
+  query_robot_start_->setVisible( query_start_state_property_->getBool() );
+  query_robot_goal_->setVisible( query_goal_state_property_->getBool() );
+  display_path_robot_->setVisualVisible(display_path_visual_enabled_property_->getBool() );
+  display_path_robot_->setCollisionVisible( display_path_collision_enabled_property_->getBool() );
+  display_path_robot_->setVisible(false);
 }
 
 void MotionPlanningDisplay::addBackgroundJob(const boost::function<void(void)> &job)
 {
-    background_process_.addJob(job);
+  background_process_.addJob(job);
 }
 
 void MotionPlanningDisplay::addMainLoopJob(const boost::function<void(void)> &job)
 {
-    boost::mutex::scoped_lock slock(main_loop_jobs_lock_);
-    main_loop_jobs_.push_back(job);
+  boost::mutex::scoped_lock slock(main_loop_jobs_lock_);
+  main_loop_jobs_.push_back(job);
 }
 
 void MotionPlanningDisplay::changedShowWeightLimit(void)
 {
-    if (text_display_for_start_)
-    {
-        if (query_start_state_property_->getBool())
-            displayMetrics(true);
-    }
-    else
-    {
-        if (query_goal_state_property_->getBool())
-            displayMetrics(false);
-    }
+  if (text_display_for_start_)
+  {
+    if (query_start_state_property_->getBool())
+      displayMetrics(true);
+  }
+  else
+  {
+    if (query_goal_state_property_->getBool())
+      displayMetrics(false);
+  }
 }
 
 void MotionPlanningDisplay::changedShowManipulabilityIndex(void)
 {
-    if (text_display_for_start_)
-    {
-        if (query_start_state_property_->getBool())
-            displayMetrics(true);
-    }
-    else
-    {
-        if (query_goal_state_property_->getBool())
-            displayMetrics(false);
-    }
+  if (text_display_for_start_)
+  {
+    if (query_start_state_property_->getBool())
+      displayMetrics(true);
+  }
+  else
+  {
+    if (query_goal_state_property_->getBool())
+      displayMetrics(false);
+  }
 }
 
 void MotionPlanningDisplay::changedShowManipulability(void)
 {
-    if (text_display_for_start_)
-    {
-        if (query_start_state_property_->getBool())
-            displayMetrics(true);
-    }
-    else
-    {
-        if (query_goal_state_property_->getBool())
-            displayMetrics(false);
-    }
+  if (text_display_for_start_)
+  {
+    if (query_start_state_property_->getBool())
+      displayMetrics(true);
+  }
+  else
+  {
+    if (query_goal_state_property_->getBool())
+      displayMetrics(false);
+  }
 }
 
 void MotionPlanningDisplay::changedShowJointTorques(void)
 {
-    if (text_display_for_start_)
-    {
-        if (query_start_state_property_->getBool())
-            displayMetrics(true);
-    }
-    else
-    {
-        if (query_goal_state_property_->getBool())
-            displayMetrics(false);
-    }
+  if (text_display_for_start_)
+  {
+    if (query_start_state_property_->getBool())
+      displayMetrics(true);
+  }
+  else
+  {
+    if (query_goal_state_property_->getBool())
+      displayMetrics(false);
+  }
 }
 
 void MotionPlanningDisplay::changedMetricsSetPayload(void)
 {
-    if (text_display_for_start_)
-    {
-        if (query_start_state_property_->getBool())
-            displayMetrics(true);
-    }
-    else
-    {
-        if (query_goal_state_property_->getBool())
-            displayMetrics(false);
-    }
+  if (text_display_for_start_)
+  {
+    if (query_start_state_property_->getBool())
+      displayMetrics(true);
+  }
+  else
+  {
+    if (query_goal_state_property_->getBool())
+      displayMetrics(false);
+  }
 }
 
 void MotionPlanningDisplay::displayTable(const std::map<std::string, double> &values,
@@ -382,31 +382,31 @@
                                          const Ogre::Vector3 &pos,
                                          const Ogre::Quaternion &orient)
 {
-    // the line we want to render
-    std::stringstream ss;
-    for (std::map<std::string, double>::const_iterator it = values.begin() ; it != values.end() ; ++it)
-        ss << boost::format("%-10s %-4.2f") % it->first % it->second << std::endl;
-
-    if (ss.str().empty())
-    {
-        text_to_display_->setVisible(false);
-        return;
-    }
-
-    text_to_display_->setCaption(ss.str());
-    text_to_display_->setColor(color);
-    text_display_scene_node_->setPosition(pos);
-    text_display_scene_node_->setOrientation(orient);
-
-    // make sure the node is visible
-    text_to_display_->setVisible(true);
+  // the line we want to render
+  std::stringstream ss;
+  for (std::map<std::string, double>::const_iterator it = values.begin() ; it != values.end() ; ++it)
+    ss << boost::format("%-10s %-4.2f") % it->first % it->second << std::endl;
+  
+  if (ss.str().empty())
+  {
+    text_to_display_->setVisible(false);
+    return;
+  }
+  
+  text_to_display_->setCaption(ss.str());
+  text_to_display_->setColor(color);
+  text_display_scene_node_->setPosition(pos);
+  text_display_scene_node_->setOrientation(orient);
+  
+  // make sure the node is visible
+  text_to_display_->setVisible(true);
 }
 
 void MotionPlanningDisplay::clearTrajectoryTrail(void)
 {
-    for (std::size_t i = 0 ; i < trajectory_trail_.size() ; ++i)
-        delete trajectory_trail_[i];
-    trajectory_trail_.clear();
+  for (std::size_t i = 0 ; i < trajectory_trail_.size() ; ++i)
+    delete trajectory_trail_[i];
+  trajectory_trail_.clear();
 }
 
 void MotionPlanningDisplay::changedLoopDisplay()
@@ -415,411 +415,411 @@
 
 void MotionPlanningDisplay::changedShowTrail(void)
 {
-    clearTrajectoryTrail();
-    if (!trail_display_property_->getBool() || !planning_scene_monitor_)
-        return;
-    boost::shared_ptr<TrajectoryMessageToDisplay> t = trajectory_message_to_display_;
-    if (!t)
-        t = displaying_trajectory_message_;
-    if (!t)
-        return;
-
-    trajectory_trail_.resize(t->trajectory_.size());
-    for (std::size_t i = 0 ; i < trajectory_trail_.size() ; ++i)
-    {
-        rviz::Robot *r = new rviz::Robot(planning_scene_node_, context_, "Trail Robot " + boost::lexical_cast<std::string>(i), NULL);
-        r->load(*getKinematicModel()->getURDF());
-        r->setVisualVisible(display_path_visual_enabled_property_->getBool() );
-        r->setCollisionVisible(display_path_collision_enabled_property_->getBool() );
-        r->update(PlanningLinkUpdater(t->trajectory_[i]));
-        r->setVisible(true);
-        trajectory_trail_[i] = r;
-    }
+  clearTrajectoryTrail();
+  if (!trail_display_property_->getBool() || !planning_scene_monitor_)
+    return;
+  boost::shared_ptr<TrajectoryMessageToDisplay> t = trajectory_message_to_display_;
+  if (!t)
+    t = displaying_trajectory_message_;
+  if (!t)
+    return;
+  
+  trajectory_trail_.resize(t->trajectory_.size());
+  for (std::size_t i = 0 ; i < trajectory_trail_.size() ; ++i)
+  {
+    rviz::Robot *r = new rviz::Robot(planning_scene_node_, context_, "Trail Robot " + boost::lexical_cast<std::string>(i), NULL);
+    r->load(*getKinematicModel()->getURDF());
+    r->setVisualVisible(display_path_visual_enabled_property_->getBool() );
+    r->setCollisionVisible(display_path_collision_enabled_property_->getBool() );
+    r->update(PlanningLinkUpdater(t->trajectory_[i]));
+    r->setVisible(true);
+    trajectory_trail_[i] = r;
+  }
 }
 
 void MotionPlanningDisplay::changedRobotPathAlpha()
 {
-    display_path_robot_->setAlpha(robot_path_alpha_property_->getFloat());
-    for (std::size_t i = 0 ; i < trajectory_trail_.size() ; ++i)
-        trajectory_trail_[i]->setAlpha(robot_path_alpha_property_->getFloat());
+  display_path_robot_->setAlpha(robot_path_alpha_property_->getFloat());
+  for (std::size_t i = 0 ; i < trajectory_trail_.size() ; ++i)
+    trajectory_trail_[i]->setAlpha(robot_path_alpha_property_->getFloat());
 }
 
 void MotionPlanningDisplay::renderWorkspaceBox(void)
 {
-    if (!frame_ || !show_workspace_property_->getBool())
-    {
-        if (workspace_box_)
-            workspace_box_.reset();
-        return;
-    }
-
-    if (!workspace_box_)
-    {
-        workspace_box_.reset(new rviz::Shape(rviz::Shape::Cube,
-                                             context_->getSceneManager(), planning_scene_node_));
-        workspace_box_->setColor(0.0f, 0.0f, 0.6f, 0.3f);
-    }
-
-    Ogre::Vector3 center(frame_->ui_->wcenter_x->value(),
-                         frame_->ui_->wcenter_y->value(),
-                         frame_->ui_->wcenter_z->value());
-    Ogre::Vector3 extents(frame_->ui_->wsize_x->value(),
-                          frame_->ui_->wsize_y->value(),
-                          frame_->ui_->wsize_z->value());
-    workspace_box_->setScale(extents);
-    workspace_box_->setPosition(center);
+  if (!frame_ || !show_workspace_property_->getBool())
+  {
+    if (workspace_box_)
+      workspace_box_.reset();
+    return;
+  }
+  
+  if (!workspace_box_)
+  {
+    workspace_box_.reset(new rviz::Shape(rviz::Shape::Cube,
+                                         context_->getSceneManager(), planning_scene_node_));
+    workspace_box_->setColor(0.0f, 0.0f, 0.6f, 0.3f);
+  }
+  
+  Ogre::Vector3 center(frame_->ui_->wcenter_x->value(),
+                       frame_->ui_->wcenter_y->value(),
+                       frame_->ui_->wcenter_z->value());
+  Ogre::Vector3 extents(frame_->ui_->wsize_x->value(),
+                        frame_->ui_->wsize_y->value(),
+                        frame_->ui_->wsize_z->value());
+  workspace_box_->setScale(extents);
+  workspace_box_->setPosition(center);
 }
 
 void MotionPlanningDisplay::changedTrajectoryTopic(void)
 {
-    trajectory_topic_sub_.shutdown();
-    if (!trajectory_topic_property_->getStdString().empty())
-        trajectory_topic_sub_ = update_nh_.subscribe(trajectory_topic_property_->getStdString(), 2, &MotionPlanningDisplay::incomingDisplayTrajectory, this);
+  trajectory_topic_sub_.shutdown();
+  if (!trajectory_topic_property_->getStdString().empty())
+    trajectory_topic_sub_ = update_nh_.subscribe(trajectory_topic_property_->getStdString(), 2, &MotionPlanningDisplay::incomingDisplayTrajectory, this);
 }
 
 void MotionPlanningDisplay::computeMetrics(double payload)
 {
-    if (!robot_interaction_)
-        return;
-    const std::vector<robot_interaction::RobotInteraction::EndEffector> &eef = robot_interaction_->getActiveEndEffectors();
-    for (std::size_t i = 0 ; i < eef.size() ; ++i)
-    {
-        computeMetricsInternal(computed_metrics_[std::make_pair(true, eef[i].parent_group)], eef[i], *getQueryStartState(), payload);
-        computeMetricsInternal(computed_metrics_[std::make_pair(false, eef[i].parent_group)], eef[i], *getQueryGoalState(), payload);
-    }
+  if (!robot_interaction_)
+    return;
+  const std::vector<robot_interaction::RobotInteraction::EndEffector> &eef = robot_interaction_->getActiveEndEffectors();
+  for (std::size_t i = 0 ; i < eef.size() ; ++i)
+  {
+    computeMetricsInternal(computed_metrics_[std::make_pair(true, eef[i].parent_group)], eef[i], *getQueryStartState(), payload);
+    computeMetricsInternal(computed_metrics_[std::make_pair(false, eef[i].parent_group)], eef[i], *getQueryGoalState(), payload);
+  }
 }
 
 void MotionPlanningDisplay::computeMetrics(bool start, const std::string &group, double payload)
 {
-    if (!robot_interaction_)
-        return;
-    const std::vector<robot_interaction::RobotInteraction::EndEffector> &eef = robot_interaction_->getActiveEndEffectors();
-    for (std::size_t i = 0 ; i < eef.size() ; ++i)
-        if (eef[i].parent_group == group)
-            computeMetricsInternal(computed_metrics_[std::make_pair(start, group)], eef[i],
-                                   start ? *getQueryStartState() : *getQueryGoalState(), payload);
-    if (start)
-        updateQueryStartState();
-    else
-        updateQueryGoalState();
+  if (!robot_interaction_)
+    return;
+  const std::vector<robot_interaction::RobotInteraction::EndEffector> &eef = robot_interaction_->getActiveEndEffectors();
+  for (std::size_t i = 0 ; i < eef.size() ; ++i)
+    if (eef[i].parent_group == group)
+      computeMetricsInternal(computed_metrics_[std::make_pair(start, group)], eef[i],
+                             start ? *getQueryStartState() : *getQueryGoalState(), payload);
+  if (start)
+    updateQueryStartState();
+  else
+    updateQueryGoalState();
 }
 
 void MotionPlanningDisplay::computeMetricsInternal(std::map<std::string, double> &metrics, const robot_interaction::RobotInteraction::EndEffector &ee,
                                                    const kinematic_state::KinematicState &state, double payload)
 {
-    metrics.clear();
-    dynamics_solver::DynamicsSolverPtr ds;
-    std::map<std::string, dynamics_solver::DynamicsSolverPtr>::const_iterator it = dynamics_solver_.find(ee.parent_group);
-    if (it != dynamics_solver_.end())
-        ds = it->second;
-
-    // Max payload
-    if (ds)
-    {
-        double max_payload;
-        unsigned int saturated_joint;
-        std::vector<double> joint_values;
-        state.getJointStateGroup(ee.parent_group)->getVariableValues(joint_values);
-        if (ds->getMaxPayload(joint_values, max_payload, saturated_joint))
-        {
-            metrics["max_payload"] = max_payload;
-            metrics["saturated_joint"] = saturated_joint;
-        }
-        std::vector<double> joint_torques;
-        joint_torques.resize(joint_values.size());
-        if (ds->getPayloadTorques(joint_values, payload, joint_torques))
-        {
-            for (std::size_t i = 0 ; i < joint_torques.size() ; ++i)
-            {
-                std::stringstream stream;
-                stream << "torque[" << i << "]";
-                metrics[stream.str()] = joint_torques[i];
-            }
-        }
-    }
-
-    if (kinematics_metrics_)
-    {
-        double manipulability_index, manipulability;
-        if (kinematics_metrics_->getManipulabilityIndex(state, ee.parent_group, manipulability_index))
-            metrics["manipulability_index"] = manipulability_index;
-        if (kinematics_metrics_->getManipulability(state, ee.parent_group, manipulability))
-            metrics["manipulability"] = manipulability;
-    }
+  metrics.clear();
+  dynamics_solver::DynamicsSolverPtr ds;
+  std::map<std::string, dynamics_solver::DynamicsSolverPtr>::const_iterator it = dynamics_solver_.find(ee.parent_group);
+  if (it != dynamics_solver_.end())
+    ds = it->second;
+  
+  // Max payload
+  if (ds)
+  {
+    double max_payload;
+    unsigned int saturated_joint;
+    std::vector<double> joint_values;
+    state.getJointStateGroup(ee.parent_group)->getVariableValues(joint_values);
+    if (ds->getMaxPayload(joint_values, max_payload, saturated_joint))
+    {
+      metrics["max_payload"] = max_payload;
+      metrics["saturated_joint"] = saturated_joint;
+    }
+    std::vector<double> joint_torques;
+    joint_torques.resize(joint_values.size());
+    if (ds->getPayloadTorques(joint_values, payload, joint_torques))
+    {
+      for (std::size_t i = 0 ; i < joint_torques.size() ; ++i)
+      {
+        std::stringstream stream;
+        stream << "torque[" << i << "]";
+        metrics[stream.str()] = joint_torques[i];
+      }
+    }
+  }
+  
+  if (kinematics_metrics_)
+  {
+    double manipulability_index, manipulability;
+    if (kinematics_metrics_->getManipulabilityIndex(state, ee.parent_group, manipulability_index))
+      metrics["manipulability_index"] = manipulability_index;
+    if (kinematics_metrics_->getManipulability(state, ee.parent_group, manipulability))
+      metrics["manipulability"] = manipulability;
+  }
 }
 
 namespace
 {
 inline void copyItemIfExists(const std::map<std::string, double> &source, std::map<std::string, double> &dest, const std::string &key)
 {
-    std::map<std::string, double>::const_iterator it = source.find(key);
-    if (it != source.end())
-        dest[key] = it->second;
+  std::map<std::string, double>::const_iterator it = source.find(key);
+  if (it != source.end())
+    dest[key] = it->second;
 }
 }
 
 void MotionPlanningDisplay::displayMetrics(bool start)
 {
-    if (!robot_interaction_ || !planning_scene_monitor_)
-        return;
-
-    static const Ogre::Quaternion orientation( 1.0, 0.0, 0.0, 0.0 );
-    const std::vector<robot_interaction::RobotInteraction::EndEffector> &eef = robot_interaction_->getActiveEndEffectors();
-
-    for (std::size_t i = 0 ; i < eef.size() ; ++i)
-    {
-        Ogre::Vector3 position(0.0, 0.0, 0.0);
-        std::map<std::string, double> text_table;
-        const std::map<std::string, double> &metrics_table = computed_metrics_[std::make_pair(start, eef[i].parent_group)];
-        if (compute_weight_limit_property_->getBool())
-        {
-            copyItemIfExists(metrics_table, text_table, "max_payload");
-            copyItemIfExists(metrics_table, text_table, "saturated_joint");
-        }
-        if (show_manipulability_index_property_->getBool())
-            copyItemIfExists(metrics_table, text_table, "manipulability_index");
-        if (show_manipulability_property_->getBool())
-            copyItemIfExists(metrics_table, text_table, "manipulability");
-        if (show_joint_torques_property_->getBool())
-        {
-            std::size_t nj = getKinematicModel()->getJointModelGroup(eef[i].parent_group)->getJointModelNames().size();
-            for(size_t j = 0 ; j < nj ; ++j)
-            {
-                std::stringstream stream;
-                stream << "torque[" << j << "]";
-                copyItemIfExists(metrics_table, text_table, stream.str());
-            }
-        }
-
-        const kinematic_state::LinkState *ls = NULL;
-        const kinematic_model::JointModelGroup *jmg = getKinematicModel()->getJointModelGroup(eef[i].parent_group);
-        if (jmg)
-            if (!jmg->getLinkModelNames().empty())
-                ls = start ?
-                    getQueryStartState()->getLinkState(jmg->getLinkModelNames().back()) :
-                    getQueryGoalState()->getLinkState(jmg->getLinkModelNames().back());
-        if (ls)
-        {
-            const Eigen::Vector3d &t = ls->getGlobalLinkTransform().translation();
-            position[0] = t.x();
-            position[1] = t.y();
-            position[2] = t.z() + 0.2;
-        }
-        if (start)
-            displayTable(text_table, query_start_color_property_->getOgreColor(), position, orientation);
-        else
-            displayTable(text_table, query_goal_color_property_->getOgreColor(), position, orientation);
-        text_display_for_start_ = start;
-    }
+  if (!robot_interaction_ || !planning_scene_monitor_)
+    return;
+  
+  static const Ogre::Quaternion orientation( 1.0, 0.0, 0.0, 0.0 );
+  const std::vector<robot_interaction::RobotInteraction::EndEffector> &eef = robot_interaction_->getActiveEndEffectors();
+  
+  for (std::size_t i = 0 ; i < eef.size() ; ++i)
+  {
+    Ogre::Vector3 position(0.0, 0.0, 0.0);
+    std::map<std::string, double> text_table;
+    const std::map<std::string, double> &metrics_table = computed_metrics_[std::make_pair(start, eef[i].parent_group)];
+    if (compute_weight_limit_property_->getBool())
+    {
+      copyItemIfExists(metrics_table, text_table, "max_payload");
+      copyItemIfExists(metrics_table, text_table, "saturated_joint");
+    }
+    if (show_manipulability_index_property_->getBool())
+      copyItemIfExists(metrics_table, text_table, "manipulability_index");
+    if (show_manipulability_property_->getBool())
+      copyItemIfExists(metrics_table, text_table, "manipulability");
+    if (show_joint_torques_property_->getBool())
+    {
+      std::size_t nj = getKinematicModel()->getJointModelGroup(eef[i].parent_group)->getJointModelNames().size();
+      for(size_t j = 0 ; j < nj ; ++j)
+      {
+        std::stringstream stream;
+        stream << "torque[" << j << "]";
+        copyItemIfExists(metrics_table, text_table, stream.str());
+      }
+    }
+    
+    const kinematic_state::LinkState *ls = NULL;
+    const kinematic_model::JointModelGroup *jmg = getKinematicModel()->getJointModelGroup(eef[i].parent_group);
+    if (jmg)
+      if (!jmg->getLinkModelNames().empty())
+        ls = start ?
+          getQueryStartState()->getLinkState(jmg->getLinkModelNames().back()) :
+          getQueryGoalState()->getLinkState(jmg->getLinkModelNames().back());
+    if (ls)
+    {
+      const Eigen::Vector3d &t = ls->getGlobalLinkTransform().translation();
+      position[0] = t.x();
+      position[1] = t.y();
+      position[2] = t.z() + 0.2;
+    }
+    if (start)
+      displayTable(text_table, query_start_color_property_->getOgreColor(), position, orientation);
+    else
+      displayTable(text_table, query_goal_color_property_->getOgreColor(), position, orientation);
+    text_display_for_start_ = start;
+  }
 }
 
 void MotionPlanningDisplay::changedQueryStartState(void)
 {
-    if (!planning_scene_monitor_)
-        return;
-
+  if (!planning_scene_monitor_)
+    return;
+  
+  if (query_start_state_property_->getBool())
+  {
+    if (isEnabled())
+    {
+      // update link poses
+      query_robot_start_->update(getQueryStartState());
+      query_robot_start_->setVisible(true);
+      
+      // update link colors
+      getPlanningScene()->getCollidingLinks(collision_links_start_, *getQueryStartState());
+      updateLinkColors();
+      
+      // update metrics text
+      displayMetrics(true);
+    }
+  }
+  else
+    query_robot_start_->setVisible(false);
+  context_->queueRender();
+  addBackgroundJob(boost::bind(&MotionPlanningDisplay::publishInteractiveMarkers, this));
+}
+
+void MotionPlanningDisplay::publishInteractiveMarkers(void)
+{
+  if (robot_interaction_)
+  {
+    robot_interaction_->clearInteractiveMarkers();
     if (query_start_state_property_->getBool())
-    {
-        if (isEnabled())
-        {
-            // update link poses
-            query_robot_start_->update(getQueryStartState());
-            query_robot_start_->setVisible(true);
-
-            // update link colors
-            getPlanningScene()->getCollidingLinks(collision_links_start_, *getQueryStartState());
-            updateLinkColors();
-
-            // update metrics text
-            displayMetrics(true);
-        }
-    }
-    else
-        query_robot_start_->setVisible(false);
-    context_->queueRender();
-    addBackgroundJob(boost::bind(&MotionPlanningDisplay::publishInteractiveMarkers, this));
-}
-
-void MotionPlanningDisplay::publishInteractiveMarkers(void)
-{
-    if (robot_interaction_)
-    {
-        robot_interaction_->clearInteractiveMarkers();
-        if (query_start_state_property_->getBool())
-            robot_interaction_->addInteractiveMarkers(query_start_state_);
-        if (query_goal_state_property_->getBool())
-            robot_interaction_->addInteractiveMarkers(query_goal_state_);
-        robot_interaction_->publishInteractiveMarkers();
-    }
+      robot_interaction_->addInteractiveMarkers(query_start_state_);
+    if (query_goal_state_property_->getBool())
+      robot_interaction_->addInteractiveMarkers(query_goal_state_);
+    robot_interaction_->publishInteractiveMarkers();
+  }
 }
 
 void MotionPlanningDisplay::changedQueryStartColor(void)
 {
-    std_msgs::ColorRGBA color;
-    QColor qcolor = query_start_color_property_->getColor();
-    color.r = qcolor.redF();
-    color.g = qcolor.greenF();
-    color.b = qcolor.blueF();
-    color.a = 1.0f;
-    query_robot_start_->setDefaultAttachedObjectColor(color);
-    changedQueryStartState();
+  std_msgs::ColorRGBA color;
+  QColor qcolor = query_start_color_property_->getColor();
+  color.r = qcolor.redF();
+  color.g = qcolor.greenF();
+  color.b = qcolor.blueF();
+  color.a = 1.0f;
+  query_robot_start_->setDefaultAttachedObjectColor(color);
+  changedQueryStartState();
 }
 
 void MotionPlanningDisplay::changedQueryStartAlpha(void)
 {
-    query_robot_start_->setAlpha(query_start_alpha_property_->getFloat());
-    changedQueryStartState();
+  query_robot_start_->setAlpha(query_start_alpha_property_->getFloat());
+  changedQueryStartState();
 }
 
 void MotionPlanningDisplay::changedQueryGoalState(void)
 {
-    if (!planning_scene_monitor_)
-        return;
-    if (query_goal_state_property_->getBool())
-    {
-        if (isEnabled())
-        {
-            // update link poses
-            query_robot_goal_->update(getQueryGoalState());
-            query_robot_goal_->setVisible(true);
-
-            // update link colors
-            getPlanningScene()->getCollidingLinks(collision_links_goal_, *getQueryGoalState());
-            updateLinkColors();
-
-            // update metrics text
-            displayMetrics(false);
-        }
-    }
-    else
-        query_robot_goal_->setVisible(false);
-    context_->queueRender();
-    addBackgroundJob(boost::bind(&MotionPlanningDisplay::publishInteractiveMarkers, this));
+  if (!planning_scene_monitor_)
+    return;
+  if (query_goal_state_property_->getBool())
+  {
+    if (isEnabled())
+    {
+      // update link poses
+      query_robot_goal_->update(getQueryGoalState());
+      query_robot_goal_->setVisible(true);
+      
+      // update link colors
+      getPlanningScene()->getCollidingLinks(collision_links_goal_, *getQueryGoalState());
+      updateLinkColors();
+      
+      // update metrics text
+      displayMetrics(false);
+    }
+  }
+  else
+    query_robot_goal_->setVisible(false);
+  context_->queueRender();
+  addBackgroundJob(boost::bind(&MotionPlanningDisplay::publishInteractiveMarkers, this));
 }
 
 void MotionPlanningDisplay::changedQueryGoalColor(void)
 {
-    std_msgs::ColorRGBA color;
-    QColor qcolor = query_goal_color_property_->getColor();
-    color.r = qcolor.redF();
-    color.g = qcolor.greenF();
-    color.b = qcolor.blueF();
-    color.a = 1.0f;
-    query_robot_goal_->setDefaultAttachedObjectColor(color);
-    changedQueryGoalState();
+  std_msgs::ColorRGBA color;
+  QColor qcolor = query_goal_color_property_->getColor();
+  color.r = qcolor.redF();
+  color.g = qcolor.greenF();
+  color.b = qcolor.blueF();
+  color.a = 1.0f;
+  query_robot_goal_->setDefaultAttachedObjectColor(color);
+  changedQueryGoalState();
 }
 
 void MotionPlanningDisplay::changedQueryGoalAlpha(void)
 {
-    query_robot_goal_->setAlpha(query_goal_alpha_property_->getFloat());
-    changedQueryGoalState();
+  query_robot_goal_->setAlpha(query_goal_alpha_property_->getFloat());
+  changedQueryGoalState();
 }
 
 void MotionPlanningDisplay::changedQueryCollidingLinkColor(void)
 {
-    changedQueryStartState();
-    changedQueryGoalState();
+  changedQueryStartState();
+  changedQueryGoalState();
 }
 
 void MotionPlanningDisplay::updateQueryStartState(robot_interaction::RobotInteraction::InteractionHandler *)
 {
-    std::string group = planning_group_property_->getStdString();
-    if (!group.empty())
-        computeMetrics(true, group, metrics_set_payload_property_->getFloat());
-    updateQueryStartState();
+  std::string group = planning_group_property_->getStdString();
+  if (!group.empty())
+    computeMetrics(true, group, metrics_set_payload_property_->getFloat());
+  updateQueryStartState();
 }
 
 void MotionPlanningDisplay::updateQueryGoalState(robot_interaction::RobotInteraction::InteractionHandler *)
 {
-    std::string group = planning_group_property_->getStdString();
-    if (!group.empty())
-        computeMetrics(false, group, metrics_set_payload_property_->getFloat());
-    updateQueryGoalState();
+  std::string group = planning_group_property_->getStdString();
+  if (!group.empty())
+    computeMetrics(false, group, metrics_set_payload_property_->getFloat());
+  updateQueryGoalState();
 }
 
 void MotionPlanningDisplay::updateQueryStartState(void)
 {
-    addMainLoopJob(boost::bind(&MotionPlanningDisplay::changedQueryStartState, this));
-    context_->queueRender();
+  addMainLoopJob(boost::bind(&MotionPlanningDisplay::changedQueryStartState, this));
+  context_->queueRender();
 }
 
 void MotionPlanningDisplay::updateQueryGoalState(void)
 {
-    addMainLoopJob(boost::bind(&MotionPlanningDisplay::changedQueryGoalState, this));
-    context_->queueRender();
+  addMainLoopJob(boost::bind(&MotionPlanningDisplay::changedQueryGoalState, this));
+  context_->queueRender();
 }
 
 void MotionPlanningDisplay::setQueryStartState(const kinematic_state::KinematicStatePtr &start)
 {
-    query_start_state_->setState(*start);
-    std::string group = planning_group_property_->getStdString();
-    if (!group.empty())
-        computeMetrics(true, group, metrics_set_payload_property_->getFloat());
-    updateQueryStartState();
+  query_start_state_->setState(*start);
+  std::string group = planning_group_property_->getStdString();
+  if (!group.empty())
+    computeMetrics(true, group, metrics_set_payload_property_->getFloat());
+  updateQueryStartState();
 }
 
 void MotionPlanningDisplay::setQueryGoalState(const kinematic_state::KinematicStatePtr &goal)
 {
-    query_goal_state_->setState(*goal);
-    std::string group = planning_group_property_->getStdString();
-    if (!group.empty())
-        computeMetrics(false, group, metrics_set_payload_property_->getFloat());
-    updateQueryGoalState();
+  query_goal_state_->setState(*goal);
+  std::string group = planning_group_property_->getStdString();
+  if (!group.empty())
+    computeMetrics(false, group, metrics_set_payload_property_->getFloat());
+  updateQueryGoalState();
 }
 
 bool MotionPlanningDisplay::isIKSolutionCollisionFree(kinematic_state::JointStateGroup *group, const std::vector<double> &ik_solution) const
 {
-    if (frame_->ui_->collision_aware_ik->isChecked() && planning_scene_monitor_)
-    {
-        group->setVariableValues(ik_solution);
-        return !planning_scene_monitor_->getPlanningScene()->isStateColliding(*group->getKinematicState(), group->getName());
-    }
-    else
-        return true;
+  if (frame_->ui_->collision_aware_ik->isChecked() && planning_scene_monitor_)
+  {
+    group->setVariableValues(ik_solution);
+    return !planning_scene_monitor_->getPlanningScene()->isStateColliding(*group->getKinematicState(), group->getName());
+  }
+  else
+    return true;
 }
 
 void MotionPlanningDisplay::updateLinkColors(void)
 {
-    unsetAllColors(&query_robot_start_->getRobot());
-    unsetAllColors(&query_robot_goal_->getRobot());
-    std::string group = planning_group_property_->getStdString();
-    if (!group.empty())
-    {
-        setGroupColor(&query_robot_start_->getRobot(), group, query_start_color_property_->getColor());
-        setGroupColor(&query_robot_goal_->getRobot(), group, query_goal_color_property_->getColor());
-        for (std::size_t i = 0 ; i < collision_links_start_.size() ; ++i)
-            setLinkColor(&query_robot_start_->getRobot(), collision_links_start_[i], query_colliding_link_color_property_->getColor());
-        for (std::size_t i = 0 ; i < collision_links_goal_.size() ; ++i)
-            setLinkColor(&query_robot_goal_->getRobot(), collision_links_goal_[i], query_colliding_link_color_property_->getColor());
-    }
+  unsetAllColors(&query_robot_start_->getRobot());
+  unsetAllColors(&query_robot_goal_->getRobot());
+  std::string group = planning_group_property_->getStdString();
+  if (!group.empty())
+  {
+    setGroupColor(&query_robot_start_->getRobot(), group, query_start_color_property_->getColor());
+    setGroupColor(&query_robot_goal_->getRobot(), group, query_goal_color_property_->getColor());
+    for (std::size_t i = 0 ; i < collision_links_start_.size() ; ++i)
+      setLinkColor(&query_robot_start_->getRobot(), collision_links_start_[i], query_colliding_link_color_property_->getColor());
+    for (std::size_t i = 0 ; i < collision_links_goal_.size() ; ++i)
+      setLinkColor(&query_robot_goal_->getRobot(), collision_links_goal_[i], query_colliding_link_color_property_->getColor());
+  }
 }
 
 void MotionPlanningDisplay::changedPlanningGroup(void)
 {
-    if (!planning_group_property_->getStdString().empty())
-        if (!getKinematicModel()->hasJointModelGroup(planning_group_property_->getStdString()))
-        {
-            planning_group_property_->setStdString("");
-            return;
-        }
-
-    if (robot_interaction_)
-        robot_interaction_->decideActiveComponents(planning_group_property_->getStdString());
-    computeMetrics(metrics_set_payload_property_->getFloat());
-    updateLinkColors();
-    if (frame_)
-        frame_->changePlanningGroup();
-    addBackgroundJob(boost::bind(&MotionPlanningDisplay::publishInteractiveMarkers, this));
+  if (!planning_group_property_->getStdString().empty())
+    if (!getKinematicModel()->hasJointModelGroup(planning_group_property_->getStdString()))
+    {
+      planning_group_property_->setStdString("");
+      return;
+    }
+  
+  if (robot_interaction_)
+    robot_interaction_->decideActiveComponents(planning_group_property_->getStdString());
+  computeMetrics(metrics_set_payload_property_->getFloat());
+  updateLinkColors();
+  if (frame_)
+    frame_->changePlanningGroup();
+  addBackgroundJob(boost::bind(&MotionPlanningDisplay::publishInteractiveMarkers, this));
 }
 
 void MotionPlanningDisplay::changedWorkspace(void)
 {
-    renderWorkspaceBox();
+  renderWorkspaceBox();
 }
 
 std::string MotionPlanningDisplay::getCurrentPlanningGroup(void) const
 {
-    return planning_group_property_->getStdString();
+  return planning_group_property_->getStdString();
 }
 
 void MotionPlanningDisplay::changedStateDisplayTime()
@@ -829,18 +829,18 @@
 void MotionPlanningDisplay::displayRobotTrajectory(const kinematic_state::KinematicStatePtr &start_state,
                                                    const std::vector<kinematic_state::KinematicStatePtr> &trajectory)
 {
-    trajectory_message_to_display_.reset(new TrajectoryMessageToDisplay(start_state, trajectory));
+  trajectory_message_to_display_.reset(new TrajectoryMessageToDisplay(start_state, trajectory));
 }
 
 void MotionPlanningDisplay::changedDisplayPathVisualEnabled()
 {
-    if (isEnabled())
-    {
-        display_path_robot_->setVisualVisible( display_path_visual_enabled_property_->getBool() );
-        display_path_robot_->setVisible(displaying_trajectory_message_);
-        for (std::size_t i = 0 ; i < trajectory_trail_.size() ; ++i)
-            trajectory_trail_[i]->setVisualVisible( display_path_visual_enabled_property_->getBool() );
-    }
+  if (isEnabled())
+  {
+    display_path_robot_->setVisualVisible( display_path_visual_enabled_property_->getBool() );
+    display_path_robot_->setVisible(displaying_trajectory_message_);
+    for (std::size_t i = 0 ; i < trajectory_trail_.size() ; ++i)
+      trajectory_trail_[i]->setVisualVisible( display_path_visual_enabled_property_->getBool() );
+  }
 }
 
 // ******************************************************************************************
@@ -849,159 +849,155 @@
 
 void MotionPlanningDisplay::changedDisplayPathCollisionEnabled()
 {
-    if (isEnabled())
-    {
-        display_path_robot_->setCollisionVisible( display_path_collision_enabled_property_->getBool() );
-        display_path_robot_->setVisible(displaying_trajectory_message_);
-        for (std::size_t i = 0 ; i < trajectory_trail_.size() ; ++i)
-            trajectory_trail_[i]->setCollisionVisible( display_path_collision_enabled_property_->getBool() );
-    }
+  if (isEnabled())
+  {
+    display_path_robot_->setCollisionVisible( display_path_collision_enabled_property_->getBool() );
+    display_path_robot_->setVisible(displaying_trajectory_message_);
+    for (std::size_t i = 0 ; i < trajectory_trail_.size() ; ++i)
+      trajectory_trail_[i]->setCollisionVisible( display_path_collision_enabled_property_->getBool() );
+  }
 }
 
 void MotionPlanningDisplay::onRobotModelLoaded(void)
 {
-    PlanningSceneDisplay::onRobotModelLoaded();
-
-    robot_interaction_.reset(new robot_interaction::RobotInteraction(getKinematicModel()));
-    display_path_robot_->load(*getKinematicModel()->getURDF());
-    query_robot_start_->load(*getKinematicModel()->getURDF());
-    query_robot_goal_->load(*getKinematicModel()->getURDF());
-
-    kinematic_state::KinematicStatePtr ks(new kinematic_state::KinematicState(getPlanningScene()->getCurrentState()));
-    query_start_state_.reset(new robot_interaction::RobotInteraction::InteractionHandler("start", *ks, planning_scene_monitor_->getTFClient()));
-    query_goal_state_.reset(new robot_interaction::RobotInteraction::InteractionHandler("goal", *getQueryStartState(), planning_scene_monitor_->getTFClient()));
-    query_start_state_->setUpdateCallback(boost::bind(&MotionPlanningDisplay::updateQueryStartState, this, _1));
-    query_goal_state_->setUpdateCallback(boost::bind(&MotionPlanningDisplay::updateQueryGoalState, this, _1));
-    query_start_state_->setIKValidityCallback(boost::bind(&MotionPlanningDisplay::isIKSolutionCollisionFree, this, _1, _2));
-    query_goal_state_->setIKValidityCallback(boost::bind(&MotionPlanningDisplay::isIKSolutionCollisionFree, this, _1, _2));
-
-    if (!planning_group_property_->getStdString().empty())
-        if (!getKinematicModel()->hasJointModelGroup(planning_group_property_->getStdString()))
-            planning_group_property_->setStdString("");
-
-    const std::vector<std::string> &groups = getKinematicModel()->getJointModelGroupNames();
-    for (std::size_t i = 0 ; i < groups.size() ; ++i)
-        planning_group_property_->addOptionStd(groups[i]);
-    planning_group_property_->sortOptions();
-    if (!groups.empty() && planning_group_property_->getStdString().empty())
-        planning_group_property_->setStdString(groups[0]);
-
-    robot_interaction_->decideActiveComponents(planning_group_property_->getStdString());
-
-    kinematics_metrics_.reset(new kinematics_metrics::KinematicsMetrics(getKinematicModel()));
-    computeMetrics(metrics_set_payload_property_->getFloat());
-
-    geometry_msgs::Vector3 gravity_vector;
-    gravity_vector.x = 0.0;
-    gravity_vector.y = 0.0;
-    gravity_vector.z = 9.81;
-
-    dynamics_solver_.clear();
-    for (std::size_t i = 0 ; i < groups.size() ; ++i)
-        if (getKinematicModel()->getJointModelGroup(groups[i])->isChain())
-            dynamics_solver_[groups[i]].reset(new dynamics_solver::DynamicsSolver(getKinematicModel(),
-                                                                                  groups[i],
-                                                                                  gravity_vector));
-    changedQueryStartState();
-    changedQueryGoalState();
+  PlanningSceneDisplay::onRobotModelLoaded();
+  
+  robot_interaction_.reset(new robot_interaction::RobotInteraction(getKinematicModel()));
+  display_path_robot_->load(*getKinematicModel()->getURDF());
+  query_robot_start_->load(*getKinematicModel()->getURDF());
+  query_robot_goal_->load(*getKinematicModel()->getURDF());
+  
+  kinematic_state::KinematicStatePtr ks(new kinematic_state::KinematicState(getPlanningScene()->getCurrentState()));
+  query_start_state_.reset(new robot_interaction::RobotInteraction::InteractionHandler("start", *ks, planning_scene_monitor_->getTFClient()));
+  query_goal_state_.reset(new robot_interaction::RobotInteraction::InteractionHandler("goal", *getQueryStartState(), planning_scene_monitor_->getTFClient()));
+  query_start_state_->setUpdateCallback(boost::bind(&MotionPlanningDisplay::updateQueryStartState, this, _1));
+  query_goal_state_->setUpdateCallback(boost::bind(&MotionPlanningDisplay::updateQueryGoalState, this, _1));
+  query_start_state_->setIKValidityCallback(boost::bind(&MotionPlanningDisplay::isIKSolutionCollisionFree, this, _1, _2));
+  query_goal_state_->setIKValidityCallback(boost::bind(&MotionPlanningDisplay::isIKSolutionCollisionFree, this, _1, _2));
+  
+  if (!planning_group_property_->getStdString().empty())
+    if (!getKinematicModel()->hasJointModelGroup(planning_group_property_->getStdString()))
+      planning_group_property_->setStdString("");
+  
+  const std::vector<std::string> &groups = getKinematicModel()->getJointModelGroupNames();
+  for (std::size_t i = 0 ; i < groups.size() ; ++i)
+    planning_group_property_->addOptionStd(groups[i]);
+  planning_group_property_->sortOptions();
+  if (!groups.empty() && planning_group_property_->getStdString().empty())
+    planning_group_property_->setStdString(groups[0]);
+  
+  robot_interaction_->decideActiveComponents(planning_group_property_->getStdString());
+  
+  kinematics_metrics_.reset(new kinematics_metrics::KinematicsMetrics(getKinematicModel()));
+  computeMetrics(metrics_set_payload_property_->getFloat());
+  
+  geometry_msgs::Vector3 gravity_vector;
+  gravity_vector.x = 0.0;
+  gravity_vector.y = 0.0;
+  gravity_vector.z = 9.81;
+  
+  dynamics_solver_.clear();
+  for (std::size_t i = 0 ; i < groups.size() ; ++i)
+    if (getKinematicModel()->getJointModelGroup(groups[i])->isChain())
+      dynamics_solver_[groups[i]].reset(new dynamics_solver::DynamicsSolver(getKinematicModel(),
+                                                                            groups[i],
+                                                                            gravity_vector));
+  changedQueryStartState();
+  changedQueryGoalState();
 }
 
 namespace
 {
 struct AttachedBodyInfo
 {
-    EIGEN_MAKE_ALIGNED_OPERATOR_NEW
-
-    std::string link;
-    std::string id;
-    std::vector<shapes::ShapeConstPtr> shapes;
-    EigenSTL::vector_Affine3d attach_trans;
-    std::vector<std::string> touch_links;
+  EIGEN_MAKE_ALIGNED_OPERATOR_NEW
+  
+  std::string link;
+  std::string id;
+  std::vector<shapes::ShapeConstPtr> shapes;
+  EigenSTL::vector_Affine3d attach_trans;
+  std::vector<std::string> touch_links;
 };
 }
 
 void MotionPlanningDisplay::updateStateExceptGroup(kinematic_state::KinematicState &dest, const kinematic_state::KinematicState &src, const std::string &group)
 {
-    const kinematic_state::JointStateGroup *jsg = dest.getJointStateGroup(group);
-    if (jsg)
-    {
-        // remember the joint values for the group that should not be updated
-        std::map<std::string, double> values_to_keep;
-        jsg->getVariableValues(values_to_keep);
-
-<<<<<<< HEAD
+  const kinematic_state::JointStateGroup *jsg = dest.getJointStateGroup(group);
+  if (jsg)
+  {
+    // remember the joint values for the group that should not be updated
+    std::map<std::string, double> values_to_keep;
+    jsg->getVariableValues(values_to_keep);
+    
     const std::vector<std::string> &links = jsg->getJointModelGroup()->getUpdatedLinkModelNames();
-=======
-        const std::vector<std::string> &links = jsg->getJointModelGroup()->getLinkModelNames();
->>>>>>> e9d7ec7c
-
-        // remember the attached bodies to keep
-        std::vector<AttachedBodyInfo*> ab_to_keep;
-        for (std::size_t i = 0 ; i < links.size() ; ++i)
+    
+    // remember the attached bodies to keep
+    std::vector<AttachedBodyInfo*> ab_to_keep;
+    for (std::size_t i = 0 ; i < links.size() ; ++i)
+    {
+      kinematic_state::LinkState *ls = dest.getLinkState(links[i]);
+      if (ls)
+      {
+        std::vector<const kinematic_state::AttachedBody*> attached_bodies;
+        ls->getAttachedBodies(attached_bodies);
+        for (std::size_t j = 0 ; j < attached_bodies.size() ; ++j)
         {
-            kinematic_state::LinkState *ls = dest.getLinkState(links[i]);
-            if (ls)
-            {
-                std::vector<const kinematic_state::AttachedBody*> attached_bodies;
-                ls->getAttachedBodies(attached_bodies);
-                for (std::size_t j = 0 ; j < attached_bodies.size() ; ++j)
-                {
-                    AttachedBodyInfo *ab = new AttachedBodyInfo();
-                    ab->link = links[i];
-                    ab->id = attached_bodies[j]->getName();
-                    ab->shapes = attached_bodies[j]->getShapes();
-                    ab->touch_links.insert(ab->touch_links.end(), attached_bodies[j]->getTouchLinks().begin(), attached_bodies[j]->getTouchLinks().end());
-                    ab-> attach_trans = attached_bodies[j]->getFixedTransforms();
-                    ab_to_keep.push_back(ab);
-                }
-            }
+          AttachedBodyInfo *ab = new AttachedBodyInfo();
+          ab->link = links[i];
+          ab->id = attached_bodies[j]->getName();
+          ab->shapes = attached_bodies[j]->getShapes();
+          ab->touch_links.insert(ab->touch_links.end(), attached_bodies[j]->getTouchLinks().begin(), attached_bodies[j]->getTouchLinks().end());
+          ab-> attach_trans = attached_bodies[j]->getFixedTransforms();
+          ab_to_keep.push_back(ab);
         }
-
-        // overwrite the destination state
-        dest = src;
-
-        // restore the joint values we want to keep
-        dest.setStateValues(values_to_keep);
-
-        // clear the attached bodies that may have been copied over, for the group we know
-        for (std::size_t i = 0 ; i < links.size() ; ++i)
-        {
-            kinematic_state::LinkState *ls = dest.getLinkState(links[i]);
-            if (ls)
-                ls->clearAttachedBodies();
-        }
-
-        // set the attached bodies we wanted to keep
-        for (std::size_t i = 0 ; i < ab_to_keep.size() ; ++i)
-        {
-            kinematic_state::LinkState *ls = dest.getLinkState(ab_to_keep[i]->link);
-            if (ls)
-                ls->attachBody(ab_to_keep[i]->id, ab_to_keep[i]->shapes, ab_to_keep[i]->attach_trans, ab_to_keep[i]->touch_links);
-            delete ab_to_keep[i];
-        }
-    }
+      }
+    }
+    
+    // overwrite the destination state
+    dest = src;
+    
+    // restore the joint values we want to keep
+    dest.setStateValues(values_to_keep);
+    
+    // clear the attached bodies that may have been copied over, for the group we know
+    for (std::size_t i = 0 ; i < links.size() ; ++i)
+    {
+      kinematic_state::LinkState *ls = dest.getLinkState(links[i]);
+      if (ls)
+        ls->clearAttachedBodies();
+    }
+    
+    // set the attached bodies we wanted to keep
+    for (std::size_t i = 0 ; i < ab_to_keep.size() ; ++i)
+    {
+      kinematic_state::LinkState *ls = dest.getLinkState(ab_to_keep[i]->link);
+      if (ls)
+        ls->attachBody(ab_to_keep[i]->id, ab_to_keep[i]->shapes, ab_to_keep[i]->attach_trans, ab_to_keep[i]->touch_links);
+      delete ab_to_keep[i];
+    }
+  }
 }
 
 void MotionPlanningDisplay::onSceneMonitorReceivedUpdate(planning_scene_monitor::PlanningSceneMonitor::SceneUpdateType update_type)
 {
-    PlanningSceneDisplay::onSceneMonitorReceivedUpdate(update_type);
-    kinematic_state::KinematicState ks = getPlanningScene()->getCurrentState();
-    std::string group = planning_group_property_->getStdString();
-
-    if (query_start_state_property_->getBool() && !group.empty())
-    {
-        updateStateExceptGroup(*getQueryStartState(), ks, group);
-        updateQueryStartState();
-    }
-
-    if (query_goal_state_property_->getBool() && !group.empty())
-    {
-        updateStateExceptGroup(*getQueryGoalState(), ks, group);
-        updateQueryGoalState();
-    }
-
-    if (frame_)
-        frame_->sceneUpdate(update_type);
+  PlanningSceneDisplay::onSceneMonitorReceivedUpdate(update_type);
+  kinematic_state::KinematicState ks = getPlanningScene()->getCurrentState();
+  std::string group = planning_group_property_->getStdString();
+  
+  if (query_start_state_property_->getBool() && !group.empty())
+  {
+    updateStateExceptGroup(*getQueryStartState(), ks, group);
+    updateQueryStartState();
+  }
+  
+  if (query_goal_state_property_->getBool() && !group.empty())
+  {
+    updateStateExceptGroup(*getQueryGoalState(), ks, group);
+    updateQueryGoalState();
+  }
+  
+  if (frame_)
+    frame_->sceneUpdate(update_type);
 }
 
 // ******************************************************************************************
@@ -1009,28 +1005,28 @@
 // ******************************************************************************************
 void MotionPlanningDisplay::onEnable()
 {
-    PlanningSceneDisplay::onEnable();
-
-    display_path_robot_->setVisualVisible( display_path_visual_enabled_property_->getBool() );
-    display_path_robot_->setCollisionVisible( display_path_collision_enabled_property_->getBool() );
-    display_path_robot_->setVisible(displaying_trajectory_message_);
-    for (std::size_t i = 0 ; i < trajectory_trail_.size() ; ++i)
-    {
-        trajectory_trail_[i]->setVisualVisible( display_path_visual_enabled_property_->getBool() );
-        trajectory_trail_[i]->setCollisionVisible( display_path_collision_enabled_property_->getBool() );
-        trajectory_trail_[i]->setVisible(true);
-    }
-
-    text_to_display_->setVisible(false);
-
-    query_robot_start_->setVisible(query_start_state_property_->getBool());
-    query_robot_goal_->setVisible(query_goal_state_property_->getBool());
-    frame_->enable();
-
-    int_marker_display_->setEnabled(true);
-
-    changedPlanningGroup();
-    changedTrajectoryTopic(); // load topic at startup if default used
+  PlanningSceneDisplay::onEnable();
+  
+  display_path_robot_->setVisualVisible( display_path_visual_enabled_property_->getBool() );
+  display_path_robot_->setCollisionVisible( display_path_collision_enabled_property_->getBool() );
+  display_path_robot_->setVisible(displaying_trajectory_message_);
+  for (std::size_t i = 0 ; i < trajectory_trail_.size() ; ++i)
+  {
+    trajectory_trail_[i]->setVisualVisible( display_path_visual_enabled_property_->getBool() );
+    trajectory_trail_[i]->setCollisionVisible( display_path_collision_enabled_property_->getBool() );
+    trajectory_trail_[i]->setVisible(true);
+  }
+  
+  text_to_display_->setVisible(false);
+  
+  query_robot_start_->setVisible(query_start_state_property_->getBool());
+  query_robot_goal_->setVisible(query_goal_state_property_->getBool());
+  frame_->enable();
+  
+  int_marker_display_->setEnabled(true);
+  
+  changedPlanningGroup();
+  changedTrajectoryTopic(); // load topic at startup if default used
 }
 
 // ******************************************************************************************
@@ -1038,72 +1034,72 @@
 // ******************************************************************************************
 void MotionPlanningDisplay::onDisable()
 {
-    robot_interaction_->clear();
-    int_marker_display_->setEnabled(false);
-
-    display_path_robot_->setVisible(false);
-    for (std::size_t i = 0 ; i < trajectory_trail_.size() ; ++i)
-        trajectory_trail_[i]->setVisible(false);
-    displaying_trajectory_message_.reset();
-
-    query_robot_start_->setVisible(false);
-    query_robot_goal_->setVisible(false);
-    frame_->disable();
-    text_to_display_->setVisible(false);
-
-    PlanningSceneDisplay::onDisable();
+  robot_interaction_->clear();
+  int_marker_display_->setEnabled(false);
+  
+  display_path_robot_->setVisible(false);
+  for (std::size_t i = 0 ; i < trajectory_trail_.size() ; ++i)
+    trajectory_trail_[i]->setVisible(false);
+  displaying_trajectory_message_.reset();
+  
+  query_robot_start_->setVisible(false);
+  query_robot_goal_->setVisible(false);
+  frame_->disable();
+  text_to_display_->setVisible(false);
+  
+  PlanningSceneDisplay::onDisable();
 }
 
 void MotionPlanningDisplay::executeMainLoopJobs(void)
 {
+  main_loop_jobs_lock_.lock();
+  while (!main_loop_jobs_.empty())
+  {
+    boost::function<void(void)> fn = main_loop_jobs_.front();
+    main_loop_jobs_.pop_front();
+    main_loop_jobs_lock_.unlock();
+    try
+    {
+      fn();
+    }
+    catch(std::runtime_error &ex)
+    {
+      ROS_ERROR("Exception caught executing main loop job: %s", ex.what());
+    }
+    catch(...)
+    {
+      ROS_ERROR("Exception caught executing main loop job");
+    }
     main_loop_jobs_lock_.lock();
-    while (!main_loop_jobs_.empty())
-    {
-        boost::function<void(void)> fn = main_loop_jobs_.front();
-        main_loop_jobs_.pop_front();
-        main_loop_jobs_lock_.unlock();
-        try
-        {
-            fn();
-        }
-        catch(std::runtime_error &ex)
-        {
-            ROS_ERROR("Exception caught executing main loop job: %s", ex.what());
-        }
-        catch(...)
-        {
-            ROS_ERROR("Exception caught executing main loop job");
-        }
-        main_loop_jobs_lock_.lock();
-    }
-    main_loop_jobs_lock_.unlock();
+  }
+  main_loop_jobs_lock_.unlock();
 }
 
 void MotionPlanningDisplay::queueRenderSceneGeometry(void)
 {
-    planning_scene_needs_render_ = true;
+  planning_scene_needs_render_ = true;
 }
 
 float MotionPlanningDisplay::getStateDisplayTime(void)
 {
-    std::string tm = state_display_time_property_->getStdString();
-    if (tm == "REALTIME")
-        return -1.0;
-    else
-    {
-        boost::replace_all(tm, "s", "");
-        boost::trim(tm);
-        float t = 0.05f;
-        try
-        {
-            t = boost::lexical_cast<float>(tm);
-        }
-        catch(const boost::bad_lexical_cast &ex)
-        {
-            state_display_time_property_->setStdString("0.05 s");
-        }
-        return t;
-    }
+  std::string tm = state_display_time_property_->getStdString();
+  if (tm == "REALTIME")
+    return -1.0;
+  else
+  {
+    boost::replace_all(tm, "s", "");
+    boost::trim(tm);
+    float t = 0.05f;
+    try
+    {
+      t = boost::lexical_cast<float>(tm);
+    }
+    catch(const boost::bad_lexical_cast &ex)
+    {
+      state_display_time_property_->setStdString("0.05 s");
+    }
+    return t;
+  }
 }
 
 // ******************************************************************************************
@@ -1111,125 +1107,125 @@
 // ******************************************************************************************
 void MotionPlanningDisplay::update(float wall_dt, float ros_dt)
 {
-    int_marker_display_->update(wall_dt, ros_dt);
-    frame_->updateSceneMarkers(wall_dt, ros_dt);
-    frame_->updateGoalPoseMarkers(wall_dt, ros_dt);
-
-    Display::update(wall_dt, ros_dt);
-
-    executeMainLoopJobs();
-
-    if (!planning_scene_monitor_)
-        return;
-
-    if (!animating_path_ && !trajectory_message_to_display_ && loop_display_property_->getBool() && displaying_trajectory_message_)
-    {
-        animating_path_ = true;
-        current_state_ = -1;
-        current_state_time_ = std::numeric_limits<float>::infinity();
-    }
-
-    if (!animating_path_ && trajectory_message_to_display_)
-    {
-        planning_scene_monitor_->updateFrameTransforms();
-        displaying_trajectory_message_ = trajectory_message_to_display_;
-        display_path_robot_->setVisible(isEnabled());
-        trajectory_message_to_display_.reset();
-        animating_path_ = true;
-        current_state_ = -1;
-        current_state_time_ = std::numeric_limits<float>::infinity();
-        display_path_robot_->update(displaying_trajectory_message_->start_state_);
-    }
-
-    if (animating_path_)
-    {
-        float tm = getStateDisplayTime();
-        if (tm < 0.0) // if we should use realtime
-        {
-            if ((std::size_t) (current_state_ + 1) < displaying_trajectory_message_->time_from_start_.size())
-                tm = displaying_trajectory_message_->time_from_start_[current_state_ + 1];
-            else
-                tm = 0.0f;
-        }
-        if (current_state_time_ > tm)
-        {
-            ++current_state_;
-            if ((std::size_t) current_state_ < displaying_trajectory_message_->trajectory_.size())
-                display_path_robot_->update(displaying_trajectory_message_->trajectory_[current_state_]);
-            else
-                animating_path_ = false;
-            current_state_time_ = 0.0f;
-        }
-        current_state_time_ += wall_dt;
-    }
-
-    current_scene_time_ += wall_dt;
-    if (current_scene_time_ > scene_display_time_property_->getFloat())
-    {
-        renderPlanningScene();
-        current_scene_time_ = 0.0f;
-    }
-
-    renderWorkspaceBox();
+  int_marker_display_->update(wall_dt, ros_dt);
+  frame_->updateSceneMarkers(wall_dt, ros_dt);
+  frame_->updateGoalPoseMarkers(wall_dt, ros_dt);
+  
+  Display::update(wall_dt, ros_dt);
+  
+  executeMainLoopJobs();
+  
+  if (!planning_scene_monitor_)
+    return;
+  
+  if (!animating_path_ && !trajectory_message_to_display_ && loop_display_property_->getBool() && displaying_trajectory_message_)
+  {
+    animating_path_ = true;
+    current_state_ = -1;
+    current_state_time_ = std::numeric_limits<float>::infinity();
+  }
+  
+  if (!animating_path_ && trajectory_message_to_display_)
+  {
+    planning_scene_monitor_->updateFrameTransforms();
+    displaying_trajectory_message_ = trajectory_message_to_display_;
+    display_path_robot_->setVisible(isEnabled());
+    trajectory_message_to_display_.reset();
+    animating_path_ = true;
+    current_state_ = -1;
+    current_state_time_ = std::numeric_limits<float>::infinity();
+    display_path_robot_->update(displaying_trajectory_message_->start_state_);
+  }
+  
+  if (animating_path_)
+  {
+    float tm = getStateDisplayTime();
+    if (tm < 0.0) // if we should use realtime
+    {
+      if ((std::size_t) (current_state_ + 1) < displaying_trajectory_message_->time_from_start_.size())
+        tm = displaying_trajectory_message_->time_from_start_[current_state_ + 1];
+      else
+        tm = 0.0f;
+    }
+    if (current_state_time_ > tm)
+    {
+      ++current_state_;
+      if ((std::size_t) current_state_ < displaying_trajectory_message_->trajectory_.size())
+        display_path_robot_->update(displaying_trajectory_message_->trajectory_[current_state_]);
+      else
+        animating_path_ = false;
+      current_state_time_ = 0.0f;
+    }
+    current_state_time_ += wall_dt;
+  }
+  
+  current_scene_time_ += wall_dt;
+  if (current_scene_time_ > scene_display_time_property_->getFloat())
+  {
+    renderPlanningScene();
+    current_scene_time_ = 0.0f;
+  }
+  
+  renderWorkspaceBox();
 }
 
 void MotionPlanningDisplay::load( const rviz::Config& config )
 {
-    PlanningSceneDisplay::load(config);
-    if (frame_)
-    {
-        QString host;
-        if (config.mapGetString( "MoveIt_Warehouse_Host", &host))
-            frame_->ui_->database_host->setText(host);
-        int port;
-        if (config.mapGetInt( "MoveIt_Warehouse_Port", &port))
-            frame_->ui_->database_port->setValue(port);
-        float d;
-        if (config.mapGetFloat( "MoveIt_Planning_Time", &d))
-            frame_->ui_->planning_time->setValue(d);
-        if (config.mapGetFloat( "MoveIt_Goal_Tolerance", &d))
-            frame_->ui_->goal_tolerance->setValue(d);
-        bool b;
-        if (config.mapGetBool( "MoveIt_Use_Constraint_Aware_IK", &b))
-            frame_->ui_->collision_aware_ik->setChecked(b);
-    }
+  PlanningSceneDisplay::load(config);
+  if (frame_)
+  {
+    QString host;
+    if (config.mapGetString( "MoveIt_Warehouse_Host", &host))
+      frame_->ui_->database_host->setText(host);
+    int port;
+    if (config.mapGetInt( "MoveIt_Warehouse_Port", &port))
+      frame_->ui_->database_port->setValue(port);
+    float d;
+    if (config.mapGetFloat( "MoveIt_Planning_Time", &d))
+      frame_->ui_->planning_time->setValue(d);
+    if (config.mapGetFloat( "MoveIt_Goal_Tolerance", &d))
+      frame_->ui_->goal_tolerance->setValue(d);
+    bool b;
+    if (config.mapGetBool( "MoveIt_Use_Constraint_Aware_IK", &b))
+      frame_->ui_->collision_aware_ik->setChecked(b);
+  }
 }
 
 void MotionPlanningDisplay::save( rviz::Config config ) const
 {
-    PlanningSceneDisplay::save(config);
-    if (frame_)
-    {
-        config.mapSetValue( "MoveIt_Warehouse_Host", frame_->ui_->database_host->text());
-        config.mapSetValue( "MoveIt_Warehouse_Port", frame_->ui_->database_port->value());
-        config.mapSetValue( "MoveIt_Planning_Time", frame_->ui_->planning_time->value());
-        config.mapSetValue( "MoveIt_Goal_Tolerance", frame_->ui_->goal_tolerance->value());
-        config.mapSetValue( "MoveIt_Use_Constraint_Aware_IK", frame_->ui_->collision_aware_ik->isChecked());
-    }
+  PlanningSceneDisplay::save(config);
+  if (frame_)
+  {
+    config.mapSetValue( "MoveIt_Warehouse_Host", frame_->ui_->database_host->text());
+    config.mapSetValue( "MoveIt_Warehouse_Port", frame_->ui_->database_port->value());
+    config.mapSetValue( "MoveIt_Planning_Time", frame_->ui_->planning_time->value());
+    config.mapSetValue( "MoveIt_Goal_Tolerance", frame_->ui_->goal_tolerance->value());
+    config.mapSetValue( "MoveIt_Use_Constraint_Aware_IK", frame_->ui_->collision_aware_ik->isChecked());
+  }
 }
 
 void MotionPlanningDisplay::incomingDisplayTrajectory(const moveit_msgs::DisplayTrajectory::ConstPtr& msg)
 {
-    if (planning_scene_monitor_)
-        if (msg->model_id != getKinematicModel()->getName())
-            ROS_WARN("Received a trajectory to display for model '%s' but model '%s' was expected",
-                     msg->model_id.c_str(), getKinematicModel()->getName().c_str());
-
-    {
-        const planning_scene_monitor::LockedPlanningScene &ps = getPlanningScene();
-        trajectory_message_to_display_.reset(new TrajectoryMessageToDisplay(msg, ps));
-    }
-
-    if (trail_display_property_->getBool())
-        changedShowTrail();
+  if (planning_scene_monitor_)
+    if (msg->model_id != getKinematicModel()->getName())
+      ROS_WARN("Received a trajectory to display for model '%s' but model '%s' was expected",
+               msg->model_id.c_str(), getKinematicModel()->getName().c_str());
+  
+  {
+    const planning_scene_monitor::LockedPlanningScene &ps = getPlanningScene();
+    trajectory_message_to_display_.reset(new TrajectoryMessageToDisplay(msg, ps));
+  }
+  
+  if (trail_display_property_->getBool())
+    changedShowTrail();
 }
 
 void MotionPlanningDisplay::fixedFrameChanged(void)
 {
-    PlanningSceneDisplay::fixedFrameChanged();
-    if (int_marker_display_)
-        int_marker_display_->setFixedFrame(fixed_frame_);
-    changedPlanningGroup();
+  PlanningSceneDisplay::fixedFrameChanged();
+  if (int_marker_display_)
+    int_marker_display_->setFixedFrame(fixed_frame_);
+  changedPlanningGroup();
 }
 
 
